package warc

import (
	"errors"
	"fmt"
	"os"
	"path"
	"strings"
	"sync/atomic"
)

// RotatorSettings is used to store the settings
// needed by recordWriter to write WARC files
type RotatorSettings struct {
	// Content of the warcinfo record that will be written
	// to all WARC files
	WarcinfoContent Header
	// Prefix used for WARC filenames, WARC 1.1 specifications
	// recommend to name files this way:
	// Prefix-Timestamp-Serial-Crawlhost.warc.gz
	Prefix string
	// Compression algorithm to use
	Compression string
	// Payload digest calculation algorithm to use
	digestAlgorithm DigestAlgorithm
	// Path to a ZSTD compression dictionary to embed (and use) in .warc.zst files
	CompressionDictionary string
	// Directory where the created WARC files will be stored,
	// default will be the current directory
	OutputDirectory string
	// WARCSize is in Megabytes
	WARCSize float64
	// WARCWriterPoolSize defines the number of parallel WARC writers
	WARCWriterPoolSize int
}

var (
	// Create a couple of counters for tracking various stats
	DataTotal atomic.Int64

	CDXDedupeTotalBytes          atomic.Int64
	DoppelgangerDedupeTotalBytes atomic.Int64
	LocalDedupeTotalBytes        atomic.Int64

	CDXDedupeTotal          atomic.Int64
	DoppelgangerDedupeTotal atomic.Int64
	LocalDedupeTotal        atomic.Int64
)

// NewWARCRotator creates and return a channel that can be used
// to communicate records to be written to WARC files to the
// recordWriter function running in a goroutine
func (s *RotatorSettings) NewWARCRotator() (recordWriterChan chan *RecordBatch, doneChannels []chan bool, err error) {
	recordWriterChan = make(chan *RecordBatch, 1)

	// Create global atomicSerial number for numbering WARC files.
	var serial = new(atomic.Uint64)

	// Check the rotator settings and set default values
	err = checkRotatorSettings(s)
	if err != nil {
		return recordWriterChan, doneChannels, err
	}

	var dictionary []byte

	if s.CompressionDictionary != "" {
		dictionary, err = os.ReadFile(s.CompressionDictionary)
		if err != nil {
			panic(fmt.Sprintf("failed to read compression dictionary file %s: %v", s.CompressionDictionary, err))
		}
	}

	for i := 0; i < s.WARCWriterPoolSize; i++ {
		doneChan := make(chan bool)
		doneChannels = append(doneChannels, doneChan)

		go recordWriter(s, recordWriterChan, doneChan, serial, dictionary)
	}

	return recordWriterChan, doneChannels, nil
}

func (w *Writer) CloseCompressedWriter() (err error) {
	if w.GZIPWriter != nil {
		err = w.GZIPWriter.Close()
	} else if w.ZSTDWriter != nil {
		err = w.ZSTDWriter.Close()
	}

	return err
}

<<<<<<< HEAD
func getNextWarcFileName(outputDir, prefix, compression string, serial *atomic.Uint64) (nextFileName string) {
	_, err := os.Stat(outputDir + nextFileName)
	for !errors.Is(err, os.ErrNotExist) {
		if err != nil && !errors.Is(err, os.ErrNotExist) {
			panic(err)
		}

		nextFileName = generateWarcFileName(prefix, compression, serial)
		_, err = os.Stat(outputDir + nextFileName)
	}

	return
}

func recordWriter(settings *RotatorSettings, records chan *RecordBatch, done chan bool, serial *atomic.Uint64) {
=======
func recordWriter(settings *RotatorSettings, records chan *RecordBatch, done chan bool, serial *atomic.Uint64, dictionary []byte) {
>>>>>>> 044156e9
	var (
		currentFileName         = getNextWarcFileName(settings.OutputDirectory, settings.Prefix, settings.Compression, serial)
		currentWarcinfoRecordID string
	)

	// Create and open the initial file
	warcFile, err := os.Create(settings.OutputDirectory + currentFileName)
	if err != nil {
		panic(err)
	}

	// Initialize WARC writer
	warcWriter, err := NewWriter(warcFile, currentFileName, settings.digestAlgorithm, settings.Compression, "", true, dictionary)
	if err != nil {
		panic(err)
	}

	// Write the info record
	currentWarcinfoRecordID, err = warcWriter.WriteInfoRecord(settings.WarcinfoContent)
	if err != nil {
		panic(err)
	}

	// If compression is enabled, we close the record's GZIP chunk
	if settings.Compression != "" {
		err = warcWriter.CloseCompressedWriter()
		if err != nil {
			panic(err)
		}

		warcWriter, err = NewWriter(warcFile, currentFileName, settings.digestAlgorithm, settings.Compression, "", false, dictionary)
		if err != nil {
			panic(err)
		}
	}

	for {
		recordBatch, more := <-records
		if more {
			if isFileSizeExceeded(warcFile, settings.WARCSize) {
				// WARC file size exceeded settings.WarcSize
				// The WARC file is renamed to remove the .open suffix
				err := os.Rename(path.Join(settings.OutputDirectory, currentFileName), strings.TrimSuffix(path.Join(settings.OutputDirectory, currentFileName), ".open"))
				if err != nil {
					panic(err)
				}

				// We flush the data and close the file
				warcWriter.FileWriter.Flush()
				if settings.Compression != "" {
					err = warcWriter.CloseCompressedWriter()
					if err != nil {
						panic(err)
					}
				}

				err = warcFile.Close()
				if err != nil {
					panic(err)
				}

				// Create the new file and automatically increment the serial inside of GenerateWarcFileName
				currentFileName = getNextWarcFileName(settings.OutputDirectory, settings.Prefix, settings.Compression, serial)
				warcFile, err = os.Create(settings.OutputDirectory + currentFileName)
				if err != nil {
					panic(err)
				}

				// Initialize new WARC writer
				warcWriter, err = NewWriter(warcFile, currentFileName, settings.digestAlgorithm, settings.Compression, "", true, dictionary)
				if err != nil {
					panic(err)
				}

				// Write the info record
				currentWarcinfoRecordID, err = warcWriter.WriteInfoRecord(settings.WarcinfoContent)
				if err != nil {
					panic(err)
				}

				// If compression is enabled, we close the record's GZIP chunk
				if settings.Compression != "" {
					err = warcWriter.CloseCompressedWriter()
					if err != nil {
						panic(err)
					}
				}
			}

			// Write all the records of the record batch
			for _, record := range recordBatch.Records {
				warcWriter, err = NewWriter(warcFile, currentFileName, settings.digestAlgorithm, settings.Compression, record.Header.Get("Content-Length"), false, dictionary)
				if err != nil {
					panic(err)
				}

				record.Header.Set("WARC-Date", recordBatch.CaptureTime)
				record.Header.Set("WARC-Warcinfo-ID", "<urn:uuid:"+currentWarcinfoRecordID+">")

				_, err := warcWriter.WriteRecord(record)
				if err != nil {
					panic(err)
				}

				// If compression is enabled, we close the record's GZIP chunk
				if settings.Compression != "" {
					err = warcWriter.CloseCompressedWriter()
					if err != nil {
						panic(err)
					}
				}
			}

			err = warcWriter.FileWriter.Flush()
			if err != nil {
				panic(err)
			}

			if recordBatch.FeedbackChan != nil {
				recordBatch.FeedbackChan <- struct{}{}
				close(recordBatch.FeedbackChan)
			}
		} else {
			// Channel has been closed
			// We flush the data, close the file, and rename it
			warcWriter.FileWriter.Flush()
			if settings.Compression != "" {
				err = warcWriter.CloseCompressedWriter()
				if err != nil {
					panic(err)
				}
			}

			err = warcFile.Close()
			if err != nil {
				panic(err)
			}

			// The WARC file is renamed to remove the .open suffix
			err := os.Rename(settings.OutputDirectory+currentFileName, strings.TrimSuffix(settings.OutputDirectory+currentFileName, ".open"))
			if err != nil {
				panic(err)
			}

			done <- true

			return
		}
	}
}<|MERGE_RESOLUTION|>--- conflicted
+++ resolved
@@ -91,7 +91,6 @@
 	return err
 }
 
-<<<<<<< HEAD
 func getNextWarcFileName(outputDir, prefix, compression string, serial *atomic.Uint64) (nextFileName string) {
 	_, err := os.Stat(outputDir + nextFileName)
 	for !errors.Is(err, os.ErrNotExist) {
@@ -106,10 +105,7 @@
 	return
 }
 
-func recordWriter(settings *RotatorSettings, records chan *RecordBatch, done chan bool, serial *atomic.Uint64) {
-=======
 func recordWriter(settings *RotatorSettings, records chan *RecordBatch, done chan bool, serial *atomic.Uint64, dictionary []byte) {
->>>>>>> 044156e9
 	var (
 		currentFileName         = getNextWarcFileName(settings.OutputDirectory, settings.Prefix, settings.Compression, serial)
 		currentWarcinfoRecordID string
